--- conflicted
+++ resolved
@@ -376,14 +376,13 @@
     def make_obj(cls, obj_path: str, parent=None):
         """ Creates either directory or a leaf element S3 object.
         """
-        root, tail = obj_path.split(path.sep, 1) if path.sep in obj_path else (obj_path, None)
-        is_dir = tail is not None or parent is not None and parent.is_master_root()
-        s3obj = cls._make_dir(root, parent) if is_dir else cls._make_elm(obj_path, parent)
-        if parent:
-            s3obj = parent.add(s3obj)
-        if tail:
-            cls.make_obj(tail, s3obj)
-        return s3obj
+        if obj_path is None:
+            return None
+        try:
+            head,_ = obj_path.split(path.sep,1)
+            return cls._make_dir(head, parent)
+        except ValueError:
+            return cls._make_elm(obj_path, parent)
 
 
     def __init__(self, name: str, parent=None, root: bool=False):
@@ -395,6 +394,9 @@
         self._sorted = False
 
 
+    def __repr__(self) -> str:
+        return type(self).__name__ + ":" + self.__str__()
+
     def __str__(self) -> str:
         return self.short_name()
 
@@ -402,6 +404,9 @@
         return self._name == (obj.name if isinstance(obj, S3Obj) \
                 else obj if isinstance(obj, str) \
                 else str(obj))
+
+    def __hash__(self):
+        return hash(self._name)
 
     def __lt__(self, other) -> bool:
         if self.is_master_root() or other.is_master_root():
@@ -499,7 +504,7 @@
         except ValueError:
             return None
 
-    def add(self, s3obj):
+    def _add(self, s3obj):
         """Adds a child, returns existing if already a member."""
         orig_s3obj = self.find(s3obj)
         if orig_s3obj is not None:
@@ -516,46 +521,49 @@
         if s3_handle and not self._fetched:
             if self.is_master_root():
                 self._children = []
-<<<<<<< HEAD
-                children = self.parse_paths(s3_handle.get_buckets(self), True)
-            elif self.is_dir():
-                children = self.parse_paths(s3_handle.get_objects(self), False)
-        return children
-
-    def parse_paths(self, children: Union[list,None], buckets: bool) -> Union[list,None]:
-        """Parses fetched from AWS string data of available objects in a bucket."""
-=======
                 return self._parse_children(s3_handle.get_buckets(self), buckets=True)
             if self.is_dir():
                 return self._parse_children(s3_handle.get_objects(self), buckets=False)
         return self._children
 
+    def parse_objpaths(self, paths: Union[list,None]) -> Union[list,None]:
+        """Parses AWS S3 objects paths (not buckets)."""
+        children_map = {}
+        for child in paths:
+            if child:
+                try:
+                    head, tail = child.split(path.sep, 1)
+                except ValueError:
+                    # detected leaf - just adding to children and forget
+                    self._children.append(self._make_elm(child, self))
+                else:
+                    # detected directory - requires recursive processing
+                    try:
+                        children_map[head].append(tail)
+                    except KeyError:
+                        children_map[head] = [tail]
+        for child, descendents in children_map.items():
+            dir_child = self._make_dir(child, self)
+            if descendents:
+                dir_child.parse_objpaths(descendents)
+            self._children.append(dir_child)
+        # All AWS S3 objects are retrieved at once
+        self._fetched = True
+        self._sorted = False
+        return self._children
+
     def _parse_children(self, children: Union[list,None], buckets: bool) -> Union[list,None]:
-        """Parses fetched from AWS string data."""
->>>>>>> a70b824a
+        """Parses fetched from AWS string data of available objects in a bucket."""
         # Checking response for AWS call exceptions/errors
         if children is None:
             self._fetched = False
             self._sorted = False
-<<<<<<< HEAD
-            self._children = children
         elif buckets:
-            self._children = [self._make_dir(name) for name in children]
+            self._children = [self._make_dir(bname, parent=self) for bname in children]
             self._fetched = True
             self._sorted = False
-=======
-        elif buckets:
-            new_buckets = [self._make_dir(bname, parent=self) for bname in children]
-            self._children.extend(new_buckets)
->>>>>>> a70b824a
-        else:
-            tree = {}
-            for child in children.split(path.sep):
-                tree[child].append( .... - need recursive ...) to optimise, what "make_obj" does now not very efficiently!!!
-            for s3path in children:
-                self.make_obj(s3path, parent=self)
-            self._fetched = True
-            self._sorted = False
+        elif children:
+            self.parse_objpaths(children)
         return self._children
 
     def _prep_children(self) -> bool:
